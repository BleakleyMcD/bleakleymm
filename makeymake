#!/bin/zsh
# set -x 

# Function to begin the day and collect information
# btd() {
  # Define ANSI escape codes for text colors and styles
  GREEN='\033[0;32m'    # Sets text color to green
  ERROR='\033[0;31m'      # Sets text color to red
  ORANGE='\033[38;5;208m'  # Sets text color to orange
  NC='\033[0m'          # Resets text color to default (No Color)
  BOLD='\033[1m'        # Makes text bold
  NORMAL='\033[0m'      # Resets text style to normal

# Get the current date in the format YYYYMMDD
DATE=$(date +"%Y%m%d")

# make a temp file for the json data
_maketemp(){
    mktemp -q -t "$(basename "${0}")"
    if [ "${?}" -ne 0 ]; then
        echo "${0}: ${ERROR}Can't create temp file, exiting...${RESET}"
        exit 1
    fi
}

JSON_TEMP="$(_maketemp).json"

<<<<<<< HEAD
DIALOG_CMD_1="dialog --json --moveable --width 1000 --background color=#bc85fa --icon /Users/bleakley/Desktop/aNMAAHC_horiz_Smithsonian_purple.png --iconsize 400 --title none --messagefont size=20 --messagealignment left --messageposition center --message 'Hello $USER!\n\n Please choose a directory in which to create all other directories.\n\n Default value is the current user desktop.' --infobox 'hey hey hey, welcome' --textfield 'Directory creation:, fileselect',value='/Users/$USER/Desktop',filetype='folder' --button2text 'Cancel'"

USER_INPUT_1=$(eval "$DIALOG_CMD_1")
#echo "USER INPUT is: $USER_INPUT_1"

CHOSEN_DIRECTORY=$(echo "$USER_INPUT_1" | jq -r '."Directory creation:"')
#echo "CHOSEN_DIRECTORY is: $CHOSEN_DIRECTORY"

if [[ -z "$CHOSEN_DIRECTORY" || ! -d "$CHOSEN_DIRECTORY" ]]; then
    echo
    echo "${ERROR}${BOLD}Error: No valid directory chosen or the chosen directory does not exist."
    exit 1
fi
=======
# run the dialog
DIALOG_CMD="dialog --json --moveable --width 75% --height 75% --background color=#169122 --title 'NMAAHC Colleciton ID' --messagefont size=12 --message 'Please enter the following information for the collection being worked on.\n- **Directory creation:** choose a directory in which to create all other directories.\n- **Collection ID:** Together, the collection year and collection number comprise the NMAAHC collection ID, e.g. 2012.79 is the Pearl Bowser collection. The year and nubmer are assinged by the Regsitrar, with the year being the year the colleciton was acquired and the number being the order the collection was acquired that year. There is no leading zero on the second number.\n- **Series number:** some collections, often archival ones, have series numbers assinged. For the Bowser collection, series 1 is film, series 2 is video, series 3 is audio. There is no leading zero on this number.\n  - **First object number:** enter the number of the first object you would like a driectory created for. There is no leading zero on this number.\n- **Last object number:** enter the number of the last object you want a directory created for. The script will create directories for all numbers within the range of the first and last number.' --textfield 'Directory creation:, fileselect, filetype=folder' --textfield 'Collection year:' --textfield 'Collection number:' --textfield 'Series number, if applicable:' --textfield 'First object number:' --textfield 'Last object number:'"
>>>>>>> b02d470f

# run the dialog
DIALOG_CMD_2="dialog --json --moveable --width 75% --height 75% --background color=#0f011f --icon /Users/bleakley/Desktop/NMAAHC_vert_purple.png --iconsize 300 --overlayicon /Users/bleakley/Desktop/NMAAHC_vert_purple.png --title none --messagefont size=13.5 --messagealignment left --messageposition top --message '**"$USER"**, please enter the following information for the collection being worked on:\n- **Collection ID:** The collection year and number together make up the NMAAHC collection ID. For example, 2012.79 represents the Pearl Bowser collection. The year indicates when the collection was acquired, and the number signifies the order it was acquired in that year. Do not include any leading zeros.\n- **Series Number:** Some collections, particularly archival ones, are assigned series numbers. In the Bowser collection, Series 1 is for film, Series 2 is for video, and Series 3 is for audio. Do not include any leading zeros. If there is no series in your collection, leave this blank.\n- **First Object:** Enter the number of the first object for which you would like a directory created. Do not include any leading zeros.\n- **Last Object:** Enter the number of the last object for which you want a directory created. The script will create directories for all numbers within the range of the first and last numbers.\n\n Your diectories will be created in **"$CHOSEN_DIRECTORY"**\n\n- The below information will create directories 2017_55_1_1 through 2017_55_1_12 on the user desktop:\n\n | Information       | Value |
|-------------------|-------|
| Collection year   | 2017  |
| Collection number | 55    |
| Series            | 2     |
| First object      | 1     |
| Last object       | 12    |' --infobox 'hey hey hey, now you are here' --textfield 'Collection year:, prompt=2012' --textfield 'Collection number:, prompt=79' --textfield 'Series number, if applicable:, prompt=1' --textfield 'First object number:, prompt=16' --textfield 'Last object number:, prompt=87' --buttonstyle center --button1text 'Make My Directories!' --button2text 'Stop! I need to fix something!'"

USER_INPUT_2=$(eval "$DIALOG_CMD_2")

echo "${USER_INPUT_2}" > "${JSON_TEMP}"

# Read JSON file
series=$(jq -r '."Series number, if applicable:"' "${JSON_TEMP}")
first_object=$(jq -r '."First object number:"' "${JSON_TEMP}")
collection_year=$(jq -r '."Collection year:"' "${JSON_TEMP}")
collection_number=$(jq -r '."Collection number:"' "${JSON_TEMP}")
last_object=$(jq -r '."Last object number:"' "${JSON_TEMP}")

# Iterate from the first object number to the last object number
for (( i=$first_object; i<=$last_object; i++ ))
do
  # Define the directory name
  if [[ -n $series && $series != "null" && $series != "" ]]; then
    dir_name="${collection_year}_${collection_number}_${series}_${i}"
  else
    dir_name="${collection_year}_${collection_number}_${i}"
  fi

  # Create the directory
  mkdir -p "${CHOSEN_DIRECTORY}/${dir_name}"
done

echo "Directories have been created successfully."


# }
#   # Create the folder name
#   FOLDER_NAME="_$DATE"

#   # Check if the folder already exists
#   if [ -d "$HOME_DIR/$FOLDER_NAME" ]; then
#     # Folder already exists, provide a message
#     echo ""
#     echo -e "${ORANGE}Folder '$FOLDER_NAME' already exists. Not a problem!${NC}"
#   else
#     # Create the folder in the home directory
#     if mkdir -p "$HOME_DIR/$FOLDER_NAME"; then
#       # Folder created successfully
#       echo ""
#       echo -e "${GREEN}${BOLD}Folder '$FOLDER_NAME' created successfully.${NC}"
#     else
#       # Error message for folder creation failure
#       echo ""
#       echo -e "${RED}${BOLD}Failed to create folder.${NC}"
#       exit 1
#     fi
#   fi

#   # Continue with the rest of the script

#   # Create the TXT file name
#   TXT_FILE_NAME="$FOLDER_NAME.txt"

#   # Define the `swiftDialog` command for creating a graphical dialog
#   # DIALOG_CMD="dialog --ontop --moveable --big --background color=#169122 --title 'NMAAHC Colleciton Config' --message 'Use this configuration file to create named directories for collection digitzation work.' --selecttitle 'Please choose a directory location',radio --select values --buttonstyle center --button1text 'ONWARD!!' --button2text 'Cancel'" " --infobox "### Aditional Info\n\n#### To upload your key:value tag data in .csv \n - choose a .csv file to upload \n - choose a directory where the .mkv you wish to tag are \n - click the 'File Style' button on the bottom left \n - be cool \n#### To tag file via this gui \n - click the 'Tag-On' button on the bottom left \n - follow the instructions" --textfield "select a .csv file with your tag data, fileselect, filetype=.csv" --textfield "select a folder where your .mkv files are, fileselect, filetype=folder" --button1text "Tag-On!!" --button2text "Cancel" -3 --infobuttontext "File Style"

#   # Execute the DIALOG_CMD and capture its output in a variable
#   USER_INPUT=$(eval "$DIALOG_CMD")

#   # Extract the user input from the captured output
#   USER_THOUGHTS=$(echo "$USER_INPUT" | jq -r '."Begin The Day Thoughts"')
#   USER_NAME=$(echo "$USER_INPUT" | jq -r '.Name.selectedValue')

#   # Check if the user canceled the dialog or closed it
#   if [ -z "$USER_THOUGHTS" ]; then
#     # Information collection canceled
#     echo -e "\n${RED}${BOLD}Information collection canceled.${NC}"
#     exit 1
#   fi

#   # Save the user input as unformatted text to the TXT file using a here document
#   cat <<EOF >> "$HOME_DIR/$FOLDER_NAME/$TXT_FILE_NAME"
# ### $FOLDER_NAME ###

# *** BEGIN THE DAY ***

# NAME: "$USER_NAME"

# Begin The Day Thoughts: "$USER_THOUGHTS"

# EOF

#   # Provide a message indicating successful information saving
#   echo ""
#   echo -e "\n${GREEN}${BOLD}Begin The Day information saved to $HOME_DIR/$FOLDER_NAME/ THANK YOU!!${NC}"
# }

# # Call the "begin" function to begin the day and collect information
# btd<|MERGE_RESOLUTION|>--- conflicted
+++ resolved
@@ -25,7 +25,7 @@
 
 JSON_TEMP="$(_maketemp).json"
 
-<<<<<<< HEAD
+
 DIALOG_CMD_1="dialog --json --moveable --width 1000 --background color=#bc85fa --icon /Users/bleakley/Desktop/aNMAAHC_horiz_Smithsonian_purple.png --iconsize 400 --title none --messagefont size=20 --messagealignment left --messageposition center --message 'Hello $USER!\n\n Please choose a directory in which to create all other directories.\n\n Default value is the current user desktop.' --infobox 'hey hey hey, welcome' --textfield 'Directory creation:, fileselect',value='/Users/$USER/Desktop',filetype='folder' --button2text 'Cancel'"
 
 USER_INPUT_1=$(eval "$DIALOG_CMD_1")
@@ -39,10 +39,10 @@
     echo "${ERROR}${BOLD}Error: No valid directory chosen or the chosen directory does not exist."
     exit 1
 fi
-=======
+
 # run the dialog
 DIALOG_CMD="dialog --json --moveable --width 75% --height 75% --background color=#169122 --title 'NMAAHC Colleciton ID' --messagefont size=12 --message 'Please enter the following information for the collection being worked on.\n- **Directory creation:** choose a directory in which to create all other directories.\n- **Collection ID:** Together, the collection year and collection number comprise the NMAAHC collection ID, e.g. 2012.79 is the Pearl Bowser collection. The year and nubmer are assinged by the Regsitrar, with the year being the year the colleciton was acquired and the number being the order the collection was acquired that year. There is no leading zero on the second number.\n- **Series number:** some collections, often archival ones, have series numbers assinged. For the Bowser collection, series 1 is film, series 2 is video, series 3 is audio. There is no leading zero on this number.\n  - **First object number:** enter the number of the first object you would like a driectory created for. There is no leading zero on this number.\n- **Last object number:** enter the number of the last object you want a directory created for. The script will create directories for all numbers within the range of the first and last number.' --textfield 'Directory creation:, fileselect, filetype=folder' --textfield 'Collection year:' --textfield 'Collection number:' --textfield 'Series number, if applicable:' --textfield 'First object number:' --textfield 'Last object number:'"
->>>>>>> b02d470f
+
 
 # run the dialog
 DIALOG_CMD_2="dialog --json --moveable --width 75% --height 75% --background color=#0f011f --icon /Users/bleakley/Desktop/NMAAHC_vert_purple.png --iconsize 300 --overlayicon /Users/bleakley/Desktop/NMAAHC_vert_purple.png --title none --messagefont size=13.5 --messagealignment left --messageposition top --message '**"$USER"**, please enter the following information for the collection being worked on:\n- **Collection ID:** The collection year and number together make up the NMAAHC collection ID. For example, 2012.79 represents the Pearl Bowser collection. The year indicates when the collection was acquired, and the number signifies the order it was acquired in that year. Do not include any leading zeros.\n- **Series Number:** Some collections, particularly archival ones, are assigned series numbers. In the Bowser collection, Series 1 is for film, Series 2 is for video, and Series 3 is for audio. Do not include any leading zeros. If there is no series in your collection, leave this blank.\n- **First Object:** Enter the number of the first object for which you would like a directory created. Do not include any leading zeros.\n- **Last Object:** Enter the number of the last object for which you want a directory created. The script will create directories for all numbers within the range of the first and last numbers.\n\n Your diectories will be created in **"$CHOSEN_DIRECTORY"**\n\n- The below information will create directories 2017_55_1_1 through 2017_55_1_12 on the user desktop:\n\n | Information       | Value |
