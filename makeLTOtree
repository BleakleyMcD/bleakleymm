--- conflicted
+++ resolved
@@ -14,10 +14,6 @@
 makeLTOtree ()
 
 {
-<<<<<<< HEAD
- 	do
-=======
->>>>>>> 2b6ee79c
 	drive="$1"
 	target="${drive%/}" #strip the trailing /, if any
 	target="${target##*/}" #name $target as the basename of $drive
@@ -43,14 +39,9 @@
 	echo
 	rsync -avPhi "$folder" "$drive"
 	echo
-<<<<<<< HEAD
-	printf "%smakeLTOtree is finished writing to $drive%s" "$biwhite" "$color_off"
-done
-=======
 	printf "%smakeLTOtree is finished writing to %s%s" "$biwhite" "$drive" "$color_off"
 	echo
 exit
->>>>>>> 2b6ee79c
 }
 
 #call the function(s)
