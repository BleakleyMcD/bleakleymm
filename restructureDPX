#!/usr/bin/env bash

#a script to create a the desired directory structure and filenames for DPX packages received from VFS

## check for nmaachmmfunctions

SCRIPTDIR=$(dirname "${0}")
. "${SCRIPTDIR}/nmaahcmmfunctions" || { echo "Missing '${SCRIPTDIR}/nmaahcmmfunctions'. Exiting." ; exit 1 ; }

### CONSTANTS

biwhite=$(tput bold)$(tput setaf 7)
bired=$(tput bold)$(tput setaf 1)
color_off=$(tput sgr0)

### FUNCTIONS

restructureDPX ()

{
printf "%sPlease enter the number of reels your DPX package has: %s" "$biwhite" "$color_off"
read -r reelnumber
echo
printf '%sPlease enter DPX Object ID Number with underscores:\n' "$biwhite"
printf 'ex. 2015_167_10_1\n%s' "$color_off"
read -r dpxid
echo
printf '%sPlease enter DPX Object title with underscores:\n' "$biwhite"
printf 'ex. Juke_Joint\n%s' "$color_off"
read -r title
echo
printf '%sPlease enter destination for directory tree to be created:\n%s' "$biwhite" "$color_off"
read -r dest
echo
printf '%sPlease enter directory to be worked with:\n%s' "$biwhite" "$color_off"
read -r input

case "$reelnumber" in
	1 )
	#make $destination directory inside of $dest ex. 2012_79_1_54__Something_to_Build_On
	echo
	destination=("$dest"/"$dpxid"__"$title")
	mkdir "$destination"

	echo
	printf "%sMoving files from %s $input\n" "$biwhite" "$color_off"
	#find and move any .wav files fom $input to $destination
	if [[ -d "$destination" ]] ; then
		if [[ -f "$input"/**/*.wav ] ; then
			mkdir "$destination"/"$dpxid"__"$title"__Audio &&
<<<<<<< HEAD
			aud=("$destination"/"$dpxid"__"$title"__Audio) &&
			printf "\n\t%sFound .wav file.\n\tMoving to:\n\t%s%s\n" "$biwhite" "$aud" "$color_off" &&
			find "$input" -type f -name "*.wav" -exec mv -vi {} "$aud"  \;
=======
			find "$input" -type f -name "*.wav" -exec mv -i {} "$destination"/"$dpxid"__"$title"__Audio  \;
			aud=("$destination"/"$dpxid"__"$title"__Audio)
			printf "\n\t%sFound .wav file. Moving to %s.%s\n" "$biwhite" "$aud" "$color_off"
			echo
>>>>>>> 050a79e7
		else
			printf "\n\t%sNo .wav file found.%s\n" "$biwhite" "$color_off"
			echo
		fi
	else
		printf "%sMissing%s %s" "$bired" "$color_off" "$destination"
		echo
		exit 1
	fi
	#find and move and .mov files from $input to $destination
<<<<<<< HEAD
	if [ -d "$destination" ] ; then
		if [ -f "$input"/**/*.mov ] ; then
			mkdir "$destination"/"$dpxid"__"$title"__Derivatives &&
			der=("$destination"/"$dpxid"__"$title"__Derivatives) &&
			printf "\n\t%sFound .mov file.\n\tMoving to:\n\t%s%s\n" "$biwhite" "$der" "$color_off" &&
			find "$input" -type f -name "*.mov" -exec mv -vi {} "$der" \;
		else
			printf "\n\t%sNo .mov file found.%s\n" "$biwhite" "$color_off"
		fi
=======
	if [[ -d "$destination" ]] ; then
		for mov in "$input"/**/*.mov ] ; do
			if [[ -f "$mov" ]] ; then
				printf "\n\t%sFound .mov file.%s\n" "$biwhite" "$color_off"
				mkdir "$destination"/"$dpxid"__"$title"__Derivatives &&
				find "$input" -type f -name "*.mov" -exec mv -i {} "$destination"/"$dpxid"__"$title"__Derivatives \;
				der=("$destination"/"$dpxid"__"$title"__Derivatives)
				printf "\n\t%s.mov file moved to%s.%s\n" "$biwhite" "$der" "$color_off"
				echo
			else
				printf "\n\t%sNo .mov file found.%s\n" "$biwhite" "$color_off"
				echo
				break
			fi
		done
>>>>>>> 050a79e7
	else
		printf "%sMissing%s %s" "$bired" "$color_off" "$destination"
		echo
		exit 1
	fi
	#move DPX directory from $input to $destination and rename
<<<<<<< HEAD
	if [ -d "$destination" ] ; then
		mkdir "$destination"/"$dpxid"__"$title"__DPX &&
		dpx=("$destination"/"$dpxid"__"$title"__DPX) &&
		find "$input" -type d -name "*DPX" -exec mv -vi {} "$dpx" \;
=======
	if [[ -d "$destination" ]] ; then
		find "$input" -type d -name "*DPX" -exec mv -i {} "$destination"/"$dpxid"__"$title"__DPX \;
		dpx=("$destination"/"$dpxid"__"$title"__DPX)
>>>>>>> 050a79e7
	else
		printf "%sMissing%s %s" "$bired" "$color_off" "$destination"
		echo
		exit 1
	fi
	echo
	#find the .wav and .mov files and rename them according to NMAAHC naming structures
<<<<<<< HEAD
	printf "%sReaming files in:\n\t%s%s\n" "$biwhite" "$color_off" "$destination"
	if [ -d "$aud" ] ; then
		find "$aud" -name "*.wav" -exec mv -vi {} "$aud"/"$dpxid"_AUD.wav \;
		printf "\n\t%srenamed audio file to: %s%s\n" "$biwhite" "$color_off" "$dpxid"_AUD.wav
	fi
	if [ -d "$der" ] ; then
		find "$der" -name "*ProRes*.mov" -exec mv -vi {} "$der"/"$dpxid"_DER_01.mov \;
		printf "\n\t%srenamed prores file to: %s%s\n" "$dpxid"_DER_01.mov
	fi
	find "$der" -name "*Uncompressed.mov" -exec mv -vi {} "$der"/"$dpxid"_DER_02.mov \;
=======
	printf "%sRenaming files in %s%s\n" "$biwhite" "$color_off" "$destination"
>>>>>>> 050a79e7
	echo
	if [[ -d "$aud" ]] ; then
		printf "\n\t%Renaming audio file.%s\n" "$biwhite" "$color_off"
		echo
		find "$aud" -name "*.wav" -exec mv -i {} "$aud"/"$dpxid"_AUD.wav \;
		wav="$aud"/"$dpxid"_AUD.wav
		printf "\n\t%sRenamed audio file to %s%s\n" "$biwhite" "$wav" "$color_off"
		echo
	fi
	if [[ -d "$der" ]] ; then
		find "$der" -name "*ProRes*.mov" -exec mv -i {} "$der"/"$dpxid"_DER_01.mov \;
		echo
	fi
	if [[ -d "$der" ]] ; then
		find "$der" -name "*Uncompressed.mov" -exec mv -i {} "$der"/"$dpxid"_DER_02.mov \;
		echo
	fi
	#remove the $input directory
	printf "%sRemoving:\n\t%s%s\n" "$biwhite" "$color_off" "$input"
	rm -vri "$input"
	;;

	2 )
	destination=("$dest"/"$dpxid"__"$title")
	mkdir "$destination"

	R1=("$destination"/"$dpxid"__"$title"_R1/"$dpxid"__"$title"_R1)
	mkdir -p "$R1"

	audR1="$R1"__Audio
	mkdir -p "$audR1"

	derR1="$R1"__Derivatives
	mkdir -p "$derR1"

	dpxR1="$R1"__DPX
	mkdir -p "$dpxR1"

	R2=("$destination"/"$dpxid"__"$title"_R2/"$dpxid"__"$title"_R2)
	mkdir -p "$R2"

	audR2="$R2"__Audio
	mkdir -p "$audR2"

	derR2="$R2"__Derivatives
	mkdir -p "$derR2"

	dpxR2="$R2"__DPX
	mkdir -p "$dpxR2"
	echo
	printf "%sMoving files from%s %s" "$biwhite" "$color_off" "$input"

	if [ -d "$audR1" ] ; then
		find "$input" -name "*R1*.wav" -exec mv -vi {} "$audR1" \;
	else
		printf "%sMissing $audR1%s" "$bired" "$color_off"
		exit 1
	fi
	if [ -d "$derR1" ] ; then
		find "$input" -name "*R1*.mov" -exec mv -vi {} "$derR1" \;
	else
		printf "%sMissing $derR1%s" "$bired" "$color_off"
		exit 1
	fi
	if [ -d "$dpxR1" ] ; then
		find "$input" -name "*R1*.dpx" -exec mv -vi {} "$dpxR1" \;
	else
		printf "%sMissing $dpxR1%s" "$bired" "$color_off"
		exit 1
	fi

	if [ -d "$audR2" ] ; then
		find "$input" -name "*R2*.wav" -exec mv -vi {} "$audR2" \;
	else
		printf "%sMissing $audR2%s" "$bired" "$color_off"
		exit 1
	fi
	if [ -d "$derR2" ] ; then
		find "$input" -name "*R2*.mov" -exec mv -vi {} "$derR2" \;
	else
		printf "%sMissing $derR2%s" "$bired" "$color_off"
		exit 1
	fi
	if [ -d "$dpxR2" ] ; then
		find "$input" -name "*R2*.dpx" -exec mv -vi {} "$dpxR2" \;
	else
		printf "%sMissing $dpxR2%s" "$bired" "$color_off"
		exit 1
	fi

	echo
	printf "%sReaming files in %s%s\n" "$biwhite" "$color_off" "$destination"
	find "$audR1" -name "*R1*.wav" -exec mv -vi {} "$audR1"/"$dpxid"_R1_AUD.wav \;
	find "$derR1" -name "*R1*ProRes*.mov" -exec mv -vi {} "$derR1"/"$dpxid"_R1_DER_01.mov \;
	find "$derR1" -name "*R1*Uncompressed*.mov" -exec mv -vi {} "$derR1"/"$dpxid"_R1_DER_02.mov \;
	find "$audR2" -name "*R2*.wav" -exec mv -vi {} "$audR2"/"$dpxid"_R2_AUD.wav \;
	find "$derR2" -name "*R2*ProRes*.mov" -exec mv -vi {} "$derR2"/"$dpxid"_R2_DER_01.mov \;
	find "$derR2" -name "*R2*Uncompressed*.mov" -exec mv -vi {} "$derR2"/"$dpxid"_R2_DER_02.mov \;

	echo
	printf "%sRemoving %s\n" "$biwhite" "$color_off" "$input"
	rm -vri "$input"
	;;

	3 )
	destination=("$dest"/"$dpxid"__"$title")
	mkdir "$destination"

	R1=("$destination"/"$dpxid"__"$title"_R1/"$dpxid"__"$title"_R1)
	mkdir -p "$R1"

	audR1="$R1"__Audio
	mkdir -p "$audR1"

	derR1="$R1"__Derivatives
	mkdir -p "$derR1"

	dpxR1="$R1"__DPX
	mkdir -p "$dpxR1"

	R2=("$destination"/"$dpxid"__"$title"_R2/"$dpxid"__"$title"_R2)
	mkdir -p "$R2"

	audR2="$R2"__Audio
	mkdir -p "$audR2"

	derR2="$R2"__Derivatives
	mkdir -p "$derR2"

	dpxR2="$R2"__DPX
	mkdir -p "$dpxR2"

	R3=("$destination"/"$dpxid"__"$title"_R3/"$dpxid"__"$title"_R3)
	mkdir -p "$R3"

	audR3="$R3"__Audio
	mkdir -p "$audR3"

	derR3="$R3"__Derivatives
	mkdir -p "$derR3"

	dpxR3="$R3"__DPX
	mkdir -p "$dpxR3"

	echo
	printf "%sMoving files from%s %s" "$biwhite" "$color_off" "$input"

	if [ -d "$audR1" ] ; then
		find "$input" -name "*R1*.wav" -exec mv -vi {} "$audR1" \;
	else
		printf "%sMissing $audR1%s" "$bired" "$color_off"
		exit 1
	fi
	if [ -d "$derR1" ] ; then
		find "$input" -name "*R1*.mov" -exec mv -vi {} "$derR1" \;
	else
		printf "%sMissing $derR1%s" "$bired" "$color_off"
		exit 1
	fi
	if [ -d "$dpxR1" ] ; then
		find "$input" -name "*R1*.dpx" -exec mv -vi {} "$dpxR1" \;
	else
		printf "%sMissing $dpxR1%s" "$bired" "$color_off"
		exit 1
	fi

	if [ -d "$audR2" ] ; then
		find "$input" -name "*R2*.wav" -exec mv -vi {} "$audR2" \;
	else
		printf "%sMissing $audR2%s" "$bired" "$color_off"
		exit 1
	fi
	if [ -d "$derR2" ] ; then
		find "$input" -name "*R2*.mov" -exec mv -vi {} "$derR2" \;
	else
		printf "%sMissing $derR2%s" "$bired" "$color_off"
		exit 1
	fi
	if [ -d "$dpxR2" ] ; then
		find "$input" -name "*R2*.dpx" -exec mv -vi {} "$dpxR2" \;
	else
		printf "%sMissing $dpxR2%s" "$bired" "$color_off"
		exit 1
	fi

	if [ -d "$audR3" ] ; then
		find "$input" -name "*R3*.wav" -exec mv -vi {} "$audR3" \;
	else
		printf "%sMissing $audR3%s" "$bired" "$color_off"
		exit 1
	fi
	if [ -d "$derR3" ] ; then
		find "$input" -name "*R3*.mov" -exec mv -vi {} "$derR3" \;
	else
		printf "%sMissing $derR3%s" "$bired" "$color_off"
		exit 1
	fi
	if [ -d "$dpxR3" ] ; then
		find "$input" -name "*R3*.dpx" -exec mv -vi {} "$dpxR3" \;
	else
		printf "%sMissing $dpxR3%s" "$bired" "$color_off"
		exit 1
	fi

	echo
	printf "%sReaming files in %s%s\n" "$biwhite" "$color_off" "$destination"
	find "$audR1" -name "*R1*.wav" -exec mv -vi {} "$audR1"/"$dpxid"_R1_AUD.wav \;
	find "$derR1" -name "*R1*ProRes*.mov" -exec mv -vi {} "$derR1"/"$dpxid"_R1_DER_01.mov \;
	find "$derR1" -name "*R1*Uncompressed*.mov" -exec mv -vi {} "$derR1"/"$dpxid"_R1_DER_02.mov \;
	find "$audR2" -name "*R2*.wav" -exec mv -vi {} "$audR2"/"$dpxid"_R2_AUD.wav \;
	find "$derR2" -name "*R2*ProRes*.mov" -exec mv -vi {} "$derR2"/"$dpxid"_R2_DER_01.mov \;
	find "$derR2" -name "*R2*Uncompressed*.mov" -exec mv -vi {} "$derR2"/"$dpxid"_R2_DER_02.mov \;
	find "$audR3" -name "*R3*.wav" -exec mv -vi {} "$audR3"/"$dpxid"_R3_AUD.wav \;
	find "$derR3" -name "*R3*ProRes*.mov" -exec mv -vi {} "$derR3"/"$dpxid"_R3_DER_01.mov \;
	find "$derR3" -name "*R3*Uncompressed*.mov" -exec mv -vi {} "$derR3"/"$dpxid"_R3_DER_02.mov \;

	echo
	printf "%sRemoving \n" "$biwhite" "$color_off" "$input"
	rm -vri "$input"
	;;

	*	)
	printf '%sERROR. Presently, this script can only handle DPX packages of 1 or 2 or 3 reels. Check back later.' "$bired"
	echo
	cowsay 'SORRY!'
	;;

esac
}

#call the function(s)

restructureDPX "$@"

exit $?<|MERGE_RESOLUTION|>--- conflicted
+++ resolved
@@ -48,16 +48,10 @@
 	if [[ -d "$destination" ]] ; then
 		if [[ -f "$input"/**/*.wav ] ; then
 			mkdir "$destination"/"$dpxid"__"$title"__Audio &&
-<<<<<<< HEAD
 			aud=("$destination"/"$dpxid"__"$title"__Audio) &&
 			printf "\n\t%sFound .wav file.\n\tMoving to:\n\t%s%s\n" "$biwhite" "$aud" "$color_off" &&
-			find "$input" -type f -name "*.wav" -exec mv -vi {} "$aud"  \;
-=======
-			find "$input" -type f -name "*.wav" -exec mv -i {} "$destination"/"$dpxid"__"$title"__Audio  \;
-			aud=("$destination"/"$dpxid"__"$title"__Audio)
-			printf "\n\t%sFound .wav file. Moving to %s.%s\n" "$biwhite" "$aud" "$color_off"
+			find "$input" -type f -name "*.wav" -exec mv -i {} "$aud"  \;
 			echo
->>>>>>> 050a79e7
 		else
 			printf "\n\t%sNo .wav file found.%s\n" "$biwhite" "$color_off"
 			echo
@@ -68,49 +62,28 @@
 		exit 1
 	fi
 	#find and move and .mov files from $input to $destination
-<<<<<<< HEAD
 	if [ -d "$destination" ] ; then
 		if [ -f "$input"/**/*.mov ] ; then
 			mkdir "$destination"/"$dpxid"__"$title"__Derivatives &&
 			der=("$destination"/"$dpxid"__"$title"__Derivatives) &&
 			printf "\n\t%sFound .mov file.\n\tMoving to:\n\t%s%s\n" "$biwhite" "$der" "$color_off" &&
-			find "$input" -type f -name "*.mov" -exec mv -vi {} "$der" \;
-		else
-			printf "\n\t%sNo .mov file found.%s\n" "$biwhite" "$color_off"
-		fi
-=======
-	if [[ -d "$destination" ]] ; then
-		for mov in "$input"/**/*.mov ] ; do
-			if [[ -f "$mov" ]] ; then
-				printf "\n\t%sFound .mov file.%s\n" "$biwhite" "$color_off"
-				mkdir "$destination"/"$dpxid"__"$title"__Derivatives &&
-				find "$input" -type f -name "*.mov" -exec mv -i {} "$destination"/"$dpxid"__"$title"__Derivatives \;
-				der=("$destination"/"$dpxid"__"$title"__Derivatives)
-				printf "\n\t%s.mov file moved to%s.%s\n" "$biwhite" "$der" "$color_off"
-				echo
+			find "$input" -type f -name "*.mov" -exec mv -i {} "$der" \;
 			else
 				printf "\n\t%sNo .mov file found.%s\n" "$biwhite" "$color_off"
 				echo
 				break
 			fi
 		done
->>>>>>> 050a79e7
 	else
 		printf "%sMissing%s %s" "$bired" "$color_off" "$destination"
 		echo
 		exit 1
 	fi
 	#move DPX directory from $input to $destination and rename
-<<<<<<< HEAD
 	if [ -d "$destination" ] ; then
 		mkdir "$destination"/"$dpxid"__"$title"__DPX &&
 		dpx=("$destination"/"$dpxid"__"$title"__DPX) &&
-		find "$input" -type d -name "*DPX" -exec mv -vi {} "$dpx" \;
-=======
-	if [[ -d "$destination" ]] ; then
-		find "$input" -type d -name "*DPX" -exec mv -i {} "$destination"/"$dpxid"__"$title"__DPX \;
-		dpx=("$destination"/"$dpxid"__"$title"__DPX)
->>>>>>> 050a79e7
+		find "$input" -type d -name "*DPX" -exec mv -i {} "$dpx" \;
 	else
 		printf "%sMissing%s %s" "$bired" "$color_off" "$destination"
 		echo
@@ -118,20 +91,7 @@
 	fi
 	echo
 	#find the .wav and .mov files and rename them according to NMAAHC naming structures
-<<<<<<< HEAD
-	printf "%sReaming files in:\n\t%s%s\n" "$biwhite" "$color_off" "$destination"
-	if [ -d "$aud" ] ; then
-		find "$aud" -name "*.wav" -exec mv -vi {} "$aud"/"$dpxid"_AUD.wav \;
-		printf "\n\t%srenamed audio file to: %s%s\n" "$biwhite" "$color_off" "$dpxid"_AUD.wav
-	fi
-	if [ -d "$der" ] ; then
-		find "$der" -name "*ProRes*.mov" -exec mv -vi {} "$der"/"$dpxid"_DER_01.mov \;
-		printf "\n\t%srenamed prores file to: %s%s\n" "$dpxid"_DER_01.mov
-	fi
-	find "$der" -name "*Uncompressed.mov" -exec mv -vi {} "$der"/"$dpxid"_DER_02.mov \;
-=======
 	printf "%sRenaming files in %s%s\n" "$biwhite" "$color_off" "$destination"
->>>>>>> 050a79e7
 	echo
 	if [[ -d "$aud" ]] ; then
 		printf "\n\t%Renaming audio file.%s\n" "$biwhite" "$color_off"
